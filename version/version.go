package version

import (
	"bufio"
	"fmt"
	"net/http"
	"strings"

	"github.com/blang/semver"
	"gopkg.in/urfave/cli.v1"
)

<<<<<<< HEAD
const Version = "3.3.1"
=======
// Version represents the value of the current semantic version
const Version = "3.4.0"
>>>>>>> 045a8768

// PrintVersion handles the version command for sops
func PrintVersion(c *cli.Context) {
	out := fmt.Sprintf("%s %s", c.App.Name, c.App.Version)
	upstreamVersion, err := RetrieveLatestVersionFromUpstream()
	if err != nil {
		out += fmt.Sprintf("\n[warning] failed to retrieve latest version from upstream: %v\n", err)
	}
	outdated, err := AIsNewerThanB(upstreamVersion, Version)
	if err != nil {
		out += fmt.Sprintf("\n[warning] failed to compare current version with latest: %v\n", err)
	}
	if outdated {
		out += fmt.Sprintf("\n[info] sops %s is available, update with `go get -u go.mozilla.org/sops/cmd/sops`\n", upstreamVersion)
	} else {
		out += " (latest)\n"
	}
	fmt.Fprintf(c.App.Writer, "%s", out)
}

// AIsNewerThanB takes 2 semver strings are returns true
// is the A is newer than B, false otherwise
func AIsNewerThanB(A, B string) (bool, error) {
	if strings.HasPrefix(B, "1.") {
		// sops 1.0 doesn't use the semver format, which will
		// fail the call to `make` below. Since we now we're
		// more recent than 1.X anyway, return true right away
		return true, nil
	}
	vA, err := semver.Make(A)
	if err != nil {
		return false, err
	}
	vB, err := semver.Make(B)
	if err != nil {
		return false, err
	}
	if vA.Compare(vB) > 0 {
		// vA is newer than vB
		return true, nil
	}
	return false, nil
}

// RetrieveLatestVersionFromUpstream gets the latest version from the source code at Github
func RetrieveLatestVersionFromUpstream() (string, error) {
	resp, err := http.Get("https://raw.githubusercontent.com/mozilla/sops/master/version/version.go")
	if err != nil {
		return "", err
	}
	defer resp.Body.Close()
	scanner := bufio.NewScanner(resp.Body)
	for scanner.Scan() {
		line := scanner.Text()
		if strings.HasPrefix(line, `const Version = "`) {
			comps := strings.Split(line, `"`)
			if len(comps) < 2 {
				return "", fmt.Errorf("Failed to parse version from upstream source")
			}
			// try to parse the version as semver
			_, err := semver.Make(comps[1])
			if err != nil {
				return "", fmt.Errorf("Retrieved version %q does not match semver format: %v", comps[1], err)
			}
			return comps[1], nil
		}
	}
	if err := scanner.Err(); err != nil {
		return "", err
	}
	return "", fmt.Errorf("Version information not found in upstream file")
}<|MERGE_RESOLUTION|>--- conflicted
+++ resolved
@@ -10,12 +10,8 @@
 	"gopkg.in/urfave/cli.v1"
 )
 
-<<<<<<< HEAD
-const Version = "3.3.1"
-=======
 // Version represents the value of the current semantic version
 const Version = "3.4.0"
->>>>>>> 045a8768
 
 // PrintVersion handles the version command for sops
 func PrintVersion(c *cli.Context) {
